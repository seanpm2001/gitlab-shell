--- conflicted
+++ resolved
@@ -1,10 +1,8 @@
-<<<<<<< HEAD
+v2.6.6 (unreleased)
+  - Do not clean LANG environment variable for the git hooks when working through the SSH-protocol
+
 v2.6.5
   - Handle broken symlinks in create-hooks
-=======
-v2.6.5 (unreleased)
-  - Do not clean LANG environment variable for the git hooks when working through the SSH-protocol
->>>>>>> aa9ed52e
 
 v2.6.4
   - Remove keys from authorized_keys in-place
