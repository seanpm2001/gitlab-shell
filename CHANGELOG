v2.6.4
<<<<<<< HEAD
  - Remove keys from authorized_keys in-place
=======
  - Increase batch_add_keys lock timeout to 300 seconds
>>>>>>> 1bfa3fda
v2.6.3
  - Prevent keys with a very specific comment from accidentally being deleted.

v2.6.2
  - Include ecdsa keys in `gitlab_keys list-keys`.
  - Refactor logic around GL_ID

v2.6.1
  - Write errors to stderr to get git to abort and show them as such.

v2.6.0
  - Prevent character encoding issues by sending received changes as raw data.

v2.5.4
  - Remove recursive commands from bin/install

v2.5.3
  - Improve git-annex integration

v2.5.2
  - Safer line sub for git-annex command

v2.5.1
  - Expect broadcast message to return empty JSON if no message now

v2.5.0
  - Support git-annex tool (disabled by default)
  - Add rubocop (Ruby static code analyzer) for development

v2.4.3
  - Print broadcast message if one is available

v2.4.2
  - Pass git changes list as string instead of array

v2.4.1
  - Access token masking in url before loging

v2.4.0
  - Show error message when git push is rejected

v2.2.0
  - Support for custom hooks (Drew Blessing and Jose Kahan)

v2.1.0
  - Use secret token with GitLab internal API. Requires GitLab 7.5 or higher

v2.0.1
  - Send post-receive changes to redis as a string instead of array 

v2.0.0
  - Works with GitLab v7.3+
  - Replace raise with abort when checking path to prevent path exposure
  - Handle invalid number of arguments on remote commands
  - Replace update hook with pre-receive and post-receive hooks. 
  - Symlink the whole hooks directory
  - Ignore missing repositories in create-hooks
  - Connect to Redis via sockets by default

v1.9.7
  - Increased test coverage
  - By default use direct unicorn connection (localhost:8080)
  - Fix wrong repo path send to GitLab by GitlabUpdate hook

v1.9.6
  - Explicitly require 'timeout' from the standard library

v1.9.5
  - Put authorized_keys.lock in the same directory as authorized_keys
  - Use lock file when add new entries to authorized_keys

v1.9.4
  - Use lock file when modify authorized_keys

v1.9.3
  - Ignore force push detection for new branch or branch remove push

v1.9.2
  - Add support for force push detection 

v1.9.1
  - Update hook sends branch and tag name 

v1.9.0
  - Call api in update hook for both ssdh and http push. Requires GitLab 6.7+
  - Pass oldrev and newrev to api.allowed?

v1.8.5
  - Add `gitlab-keys batch-add-keys` subcommand for authorized_keys rebuilds

v1.8.4
  - Dont do import if repository exists

v1.8.3
  - Add timeout option for repository import

v1.8.2
  - Fix broken 1.8.1

v1.8.1
  - Restrict Environment Variables
  - Add bin/create-hooks command
  - More safe shell execution

v1.8.0
  - Fix return values in GitlabKeys

v1.7.9
  - Fix escape of repository path for custom ssh port

v1.7.8
  - Escape repository path to prevent relative links (CVE-2013-4583)

v1.7.7
  - Separate options from arguments with -- (CVE-2013-4582)
  - Bypass shell and use stdlib JSON for GitlabUpdate (CVE-2013-4581)

v1.7.6
  - Fix gitlab-projects update-head for improted repo when branch exists but not listed in refs/head

v1.7.5
  - Remove keys from authorized_keys using ruby instead of shell

v1.7.4
  - More protection against shell injection (CVE-2013-4546)

v1.7.3
  - Use Kernel#open to append lines to authorized_keys (CVE-2013-4490)

v1.7.2
  - More safe command execution

v1.7.1
  - Fixed issue when developers are able to push to protected branches that contain a '/' in the branch name.

v1.7.0
  - Clean authorized_keys file with `gitlab-keys clear`

v1.6.0
  - Create branch/tag functionality
  - Remove branch/tag functionality

v1.5.0
  - Logger
  - Ability to specify ca_file/ca_path
  - Update-head command for project
  - Better regexp for key_id inside shell

v1.4.0
  - Regex used in rm-key command was too lax

v1.3.0
  - Fork-project command
  - Custom redis configuration
  - Interpret login with deploy key as anonymous one

v1.2.0
  - Return non-zero result if gitlab-projects and gitlab-keys execution was not successful
  - http_settings configuration option added

v1.1.0
  - added mv-project feature
  - increased test coverage

v1.0.4
  - requires gitlab c9ca15e
  - don't use post-receive file any more. Make all updates in update
  - fixed issue with invalid GL_USER
  - use GL_ID instead of GL_USER<|MERGE_RESOLUTION|>--- conflicted
+++ resolved
@@ -1,9 +1,7 @@
 v2.6.4
-<<<<<<< HEAD
   - Remove keys from authorized_keys in-place
-=======
   - Increase batch_add_keys lock timeout to 300 seconds
->>>>>>> 1bfa3fda
+
 v2.6.3
   - Prevent keys with a very specific comment from accidentally being deleted.
 
