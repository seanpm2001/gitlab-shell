require 'net/http'
require 'openssl'
require 'json'

require_relative 'gitlab_config'
require_relative 'gitlab_logger'
require_relative 'gitlab_access'
require_relative 'gitlab_redis'
require_relative 'gitlab_lfs_authentication'
require_relative 'httpunix'

class GitlabNet
  class ApiUnreachableError < StandardError; end

  CHECK_TIMEOUT = 5
  READ_TIMEOUT = 300

  def check_access(cmd, gl_repository, repo, actor, changes, protocol, env: {})
    changes = changes.join("\n") unless changes.kind_of?(String)

    params = {
      action: cmd,
      changes: changes,
      gl_repository: gl_repository,
      project: sanitize_path(repo),
      protocol: protocol,
      env: env
    }

    if actor =~ /\Akey\-\d+\Z/
      params.merge!(key_id: actor.gsub("key-", ""))
    elsif actor =~ /\Auser\-\d+\Z/
      params.merge!(user_id: actor.gsub("user-", ""))
    end

    url = "#{host}/allowed"
    resp = post(url, params)

    if resp.code == '200'
      GitAccessStatus.create_from_json(resp.body)
    else
      GitAccessStatus.new(false, 'API is not accessible', nil, nil)
    end
  end

  def discover(key)
    key_id = key.gsub("key-", "")
    resp = get("#{host}/discover?key_id=#{key_id}")
    JSON.parse(resp.body) rescue nil
  end

  def lfs_authenticate(key, repo)
    params = {
      project: sanitize_path(repo),
      key_id: key.gsub('key-', '')
    }

    resp = post("#{host}/lfs_authenticate", params)

    if resp.code == '200'
      GitlabLfsAuthentication.build_from_json(resp.body)
    end
  end

  def broadcast_message
    resp = get("#{host}/broadcast_message")
    JSON.parse(resp.body) rescue {}
  end

  def merge_request_urls(gl_repository, changes)
    changes = changes.join("\n") unless changes.kind_of?(String)
    changes = changes.encode('UTF-8', 'ASCII', invalid: :replace, replace: '')
<<<<<<< HEAD
    url = "#{host}/merge_request_urls?project=#{URI.escape(repo_path)}&changes=#{URI.escape(changes)}"
    url += "&gl_repository=#{URI.escape(gl_repository)}" if gl_repository
=======
    url = "#{host_v3}/merge_request_urls?" \
      "gl_repository=#{URI.escape(gl_repository)}&" \
      "changes=#{URI.escape(changes)}"

>>>>>>> fa634351
    resp = get(url)
    JSON.parse(resp.body) rescue []
  end

  def check
    get("#{host}/check", read_timeout: CHECK_TIMEOUT)
  end

  def authorized_key(key)
    resp = get("#{host}/authorized_keys?key=#{URI.escape(key, '+/=')}")
    JSON.parse(resp.body) if resp.code == "200"
  rescue
    nil
  end

  def two_factor_recovery_codes(key)
    key_id = key.gsub('key-', '')
    resp = post("#{host}/two_factor_recovery_codes", key_id: key_id)

    JSON.parse(resp.body) if resp.code == '200'
  rescue
    {}
  end

  def notify_post_receive(gl_repository)
    resp = post("#{host}/notify_post_receive", gl_repository: gl_repository)

    resp.code == '200'
  rescue
    false
  end

  def redis_client
    redis_config = config.redis
    database = redis_config['database'] || 0
    params = {
      host: redis_config['host'] || '127.0.0.1',
      port: redis_config['port'] || 6379,
      db: database
    }

    if redis_config.has_key?('sentinels')
      params[:sentinels] = redis_config['sentinels']
                           .select { |s| s['host'] && s['port'] }
                           .map { |s| { host: s['host'], port: s['port'] } }
    end

    if redis_config.has_key?("socket")
      params = { path: redis_config['socket'], db: database }
    elsif redis_config.has_key?("pass")
      params[:password] = redis_config['pass']
    end

    Redis.new(params)
  end

  protected

  def sanitize_path(repo)
    repo.gsub("'", "")
  end

  def config
    @config ||= GitlabConfig.new
  end

  def host
    "#{config.gitlab_url}/api/v4/internal"
  end

  def http_client_for(uri, options={})
    if uri.is_a?(URI::HTTPUNIX)
      http = Net::HTTPUNIX.new(uri.hostname)
    else
      http = Net::HTTP.new(uri.host, uri.port)
    end

    http.read_timeout = options[:read_timeout] || read_timeout

    if uri.is_a?(URI::HTTPS)
      http.use_ssl = true
      http.cert_store = cert_store
      http.verify_mode = OpenSSL::SSL::VERIFY_NONE if config.http_settings['self_signed_cert']
    end

    http
  end

  def http_request_for(method, uri, params = {})
    request_klass = method == :get ? Net::HTTP::Get : Net::HTTP::Post
    request = request_klass.new(uri.request_uri)

    user = config.http_settings['user']
    password = config.http_settings['password']
    request.basic_auth(user, password) if user && password

    request.set_form_data(params.merge(secret_token: secret_token))

    if uri.is_a?(URI::HTTPUNIX)
      # The HTTPUNIX HTTP client does not set a correct Host header. This can
      # lead to 400 Bad Request responses.
      request['Host'] = 'localhost'
    end

    request
  end

  def request(method, url, params = {}, options={})
    $logger.debug "Performing #{method.to_s.upcase} #{url}"

    uri = URI.parse(url)

    http = http_client_for(uri, options)
    request = http_request_for(method, uri, params)

    begin
      start_time = Time.new
      response = http.start { http.request(request) }
    rescue => e
      $logger.warn "Failed to connect to internal API <#{method.to_s.upcase} #{url}>: #{e.inspect}"
      raise ApiUnreachableError
    ensure
      $logger.info do
        sprintf('%s %s %0.5f', method.to_s.upcase, url, Time.new - start_time)
      end
    end

    if response.code == "200"
      $logger.debug "Received response #{response.code} => <#{response.body}>."
    else
      $logger.error "API call <#{method.to_s.upcase} #{url}> failed: #{response.code} => <#{response.body}>."
    end

    response
  end

  def get(url, options={})
    request(:get, url, {}, options)
  end

  def post(url, params)
    request(:post, url, params)
  end

  def cert_store
    @cert_store ||= begin
      store = OpenSSL::X509::Store.new
      store.set_default_paths

      if ca_file = config.http_settings['ca_file']
        store.add_file(ca_file)
      end

      if ca_path = config.http_settings['ca_path']
        store.add_path(ca_path)
      end

      store
    end
  end

  def secret_token
    @secret_token ||= File.read config.secret_file
  end

  def read_timeout
    config.http_settings['read_timeout'] || READ_TIMEOUT
  end
end<|MERGE_RESOLUTION|>--- conflicted
+++ resolved
@@ -70,15 +70,10 @@
   def merge_request_urls(gl_repository, changes)
     changes = changes.join("\n") unless changes.kind_of?(String)
     changes = changes.encode('UTF-8', 'ASCII', invalid: :replace, replace: '')
-<<<<<<< HEAD
-    url = "#{host}/merge_request_urls?project=#{URI.escape(repo_path)}&changes=#{URI.escape(changes)}"
-    url += "&gl_repository=#{URI.escape(gl_repository)}" if gl_repository
-=======
-    url = "#{host_v3}/merge_request_urls?" \
+    url = "#{host}/merge_request_urls?" \
       "gl_repository=#{URI.escape(gl_repository)}&" \
       "changes=#{URI.escape(changes)}"
 
->>>>>>> fa634351
     resp = get(url)
     JSON.parse(resp.body) rescue []
   end
