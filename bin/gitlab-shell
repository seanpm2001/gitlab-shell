--- conflicted
+++ resolved
@@ -5,10 +5,6 @@
   exit
 end
 
-<<<<<<< HEAD
-key_str = /key-[0-9]+/.match(ARGV.join).to_s
-=======
->>>>>>> e3fead94
 original_cmd = ENV.delete('SSH_ORIGINAL_COMMAND')
 
 require_relative '../lib/gitlab_init'
@@ -21,11 +17,7 @@
 #
 require File.join(ROOT_PATH, 'lib', 'gitlab_shell')
 
-<<<<<<< HEAD
-if GitlabShell.new(key_str).exec(original_cmd)
-=======
 if GitlabShell.new(ARGV.join).exec(original_cmd)
->>>>>>> e3fead94
   exit 0
 else
   exit 1
