package twofactorverify

import (
	"context"
	"fmt"
	"io"
	"time"

	"gitlab.com/gitlab-org/labkit/log"

	"gitlab.com/gitlab-org/gitlab-shell/internal/command/commandargs"
	"gitlab.com/gitlab-org/gitlab-shell/internal/command/readwriter"
	"gitlab.com/gitlab-org/gitlab-shell/internal/config"
	"gitlab.com/gitlab-org/gitlab-shell/internal/gitlabnet/twofactorverify"
)

type Command struct {
	Config     *config.Config
	Client     *twofactorverify.Client
	Args       *commandargs.Shell
	ReadWriter *readwriter.ReadWriter
}

type Result struct {
	Error   error
	Status  string
	Success bool
}

func (c *Command) Execute(ctx context.Context) error {
<<<<<<< HEAD
	// config.GetHTTPClient isn't thread-safe so save Client in struct for concurrency
	// workaround until #518 is fixed
	var err error
	c.Client, err = twofactorverify.NewClient(c.Config)
=======
	ctxlog := log.ContextLogger(ctx)
	ctxlog.Info("twofactorverify: execute: waiting for user input")
	otp := c.getOTP(ctx)

	ctxlog.Info("twofactorverify: execute: verifying entered OTP")
	err := c.verifyOTP(ctx, otp)
>>>>>>> fa5bf866
	if err != nil {
		ctxlog.WithError(err).Error("twofactorverify: execute: OTP verification failed")
		return err
	}

<<<<<<< HEAD
	// Create timeout context 
	// TODO: make timeout configurable
	const ctxTimeout = 30
	timeoutCtx, cancelTimeout := context.WithTimeout(ctx, ctxTimeout * time.Second)
	verifyCtx, cancelVerify := context.WithCancel(timeoutCtx)
	pushCtx, cancelPush := context.WithCancel(timeoutCtx)
	defer cancelTimeout()

	// Background push notification with timeout
	pushauth := make(chan Result)
	go func() {
		defer close(pushauth)
		status, success, err := c.pushAuth(pushCtx)

		select {
		case <-pushCtx.Done(): // push cancelled by manual OTP
			pushauth <- Result{Error: nil, Status: "cancelled", Success: false}
		default:
			pushauth <- Result{Error: err, Status: status, Success: success}
			cancelVerify()
		}
	}()

	// Also allow manual OTP entry while waiting for push, with same timeout as push
	verify := make(chan Result)
	go func() {
		defer close(verify)
		answer := ""
		answer = c.getOTP(verifyCtx)

		select {
		case <-verifyCtx.Done(): // manual OTP cancelled by push
			verify <- Result{Error: nil, Status: "cancelled", Success: false}
		default:
			cancelPush()
			status, success, err := c.verifyOTP(verifyCtx, answer)
			verify <- Result{Error: err, Status: status, Success: success}
		}
	}()

	for {
		select {
		case res := <-verify: // manual OTP
			if res.Status == "cancelled" {
				// verify cancelled; don't print anything
			} else if res.Status == "" {
				// channel closed; don't print anything
			} else {
				fmt.Fprint(c.ReadWriter.Out, res.Status)
				return nil
			}
		case res := <-pushauth: // push
			if res.Status == "cancelled" {
				// push cancelled; don't print anything
			} else if res.Status == "" {
				// channel closed; don't print anything
			} else {
				fmt.Fprint(c.ReadWriter.Out, res.Status)
				return nil
			}
		case <-timeoutCtx.Done(): // push timed out
			fmt.Fprint(c.ReadWriter.Out, "\nOTP verification timed out\n")
			return nil
		}
	}

=======
	ctxlog.WithError(err).Info("twofactorverify: execute: OTP verified")
>>>>>>> fa5bf866
	return nil
}

func (c *Command) getOTP(ctx context.Context) string {
	prompt := "OTP: "
	fmt.Fprint(c.ReadWriter.Out, prompt)

	var answer string
	otpLength := int64(64)
	reader := io.LimitReader(c.ReadWriter.In, otpLength)
	if _, err := fmt.Fscanln(reader, &answer); err != nil {
		log.ContextLogger(ctx).WithError(err).Debug("twofactorverify: getOTP: Failed to get user input")
	}

	return answer
}

func (c *Command) verifyOTP(ctx context.Context, otp string) (status string, success bool, err error) {
	reason := ""

	success, reason, err = c.Client.VerifyOTP(ctx, c.Args, otp)
	if success {
		status = fmt.Sprintf("\nOTP validation successful. Git operations are now allowed.\n")
	} else {
		if err != nil {
			status = fmt.Sprintf("\nOTP validation failed.\n%v\n", err)
		} else {
			status = fmt.Sprintf("\nOTP validation failed.\n%v\n", reason)
		}
	}

	err = nil

	return
}

func (c *Command) pushAuth(ctx context.Context) (status string, success bool, err error) {
	reason := ""

	success, reason, err = c.Client.PushAuth(ctx, c.Args)
	if success {
		status = fmt.Sprintf("\nPush OTP validation successful. Git operations are now allowed.\n")
	} else {
		if err != nil {
			status = fmt.Sprintf("\nPush OTP validation failed.\n%v\n", err)
		} else {
			status = fmt.Sprintf("\nPush OTP validation failed.\n%v\n", reason)
		}
	}

	return
}<|MERGE_RESOLUTION|>--- conflicted
+++ resolved
@@ -28,25 +28,18 @@
 }
 
 func (c *Command) Execute(ctx context.Context) error {
-<<<<<<< HEAD
+	ctxlog := log.ContextLogger(ctx)
+
 	// config.GetHTTPClient isn't thread-safe so save Client in struct for concurrency
 	// workaround until #518 is fixed
 	var err error
 	c.Client, err = twofactorverify.NewClient(c.Config)
-=======
-	ctxlog := log.ContextLogger(ctx)
-	ctxlog.Info("twofactorverify: execute: waiting for user input")
-	otp := c.getOTP(ctx)
 
-	ctxlog.Info("twofactorverify: execute: verifying entered OTP")
-	err := c.verifyOTP(ctx, otp)
->>>>>>> fa5bf866
 	if err != nil {
 		ctxlog.WithError(err).Error("twofactorverify: execute: OTP verification failed")
 		return err
 	}
 
-<<<<<<< HEAD
 	// Create timeout context 
 	// TODO: make timeout configurable
 	const ctxTimeout = 30
@@ -74,6 +67,7 @@
 	verify := make(chan Result)
 	go func() {
 		defer close(verify)
+		ctxlog.Info("twofactorverify: execute: waiting for user input")
 		answer := ""
 		answer = c.getOTP(verifyCtx)
 
@@ -82,7 +76,9 @@
 			verify <- Result{Error: nil, Status: "cancelled", Success: false}
 		default:
 			cancelPush()
+			ctxlog.Info("twofactorverify: execute: verifying entered OTP")
 			status, success, err := c.verifyOTP(verifyCtx, answer)
+			ctxlog.WithError(err).Info("twofactorverify: execute: OTP verified")
 			verify <- Result{Error: err, Status: status, Success: success}
 		}
 	}()
@@ -113,9 +109,6 @@
 		}
 	}
 
-=======
-	ctxlog.WithError(err).Info("twofactorverify: execute: OTP verified")
->>>>>>> fa5bf866
 	return nil
 }
 
